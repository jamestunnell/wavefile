require 'test/unit'
require 'wavefile.rb'
require 'wavefile_io_test_helper.rb'

include WaveFile

class WriterTest < Test::Unit::TestCase
  include WaveFileIOTestHelper

  OUTPUT_FOLDER = "test/fixtures/actual_output"

  def setup
    clean_output_folder
  end

  def test_write_file_with_no_sample_data
    writer = Writer.new("#{OUTPUT_FOLDER}/no_samples.wav", Format.new(:mono, :pcm_8, 44100))
    writer.close

    assert_equal(read_file(:expected, "no_samples.wav"), read_file(:actual, "no_samples.wav"))
  end

  def test_write_basic_file
    exhaustively_test do |channels, sample_format|
      file_name = "valid_#{channels}_#{sample_format}_44100.wav"
      format = Format.new(CHANNEL_ALIAS[channels], sample_format, 44100)

      writer = Writer.new("#{OUTPUT_FOLDER}/#{file_name}", format)
      writer.write(Buffer.new(SQUARE_WAVE_CYCLE[channels][sample_format] * 128, format))
      writer.write(Buffer.new(SQUARE_WAVE_CYCLE[channels][sample_format] * 128, format))
      writer.write(Buffer.new(SQUARE_WAVE_CYCLE[channels][sample_format] * 24, format))
      writer.close

      assert_equal(read_file(:expected, file_name), read_file(:actual, file_name))
    end
  end

  def test_write_basic_file_with_a_block
    exhaustively_test do |channels, sample_format|
      file_name = "valid_#{channels}_#{sample_format}_44100.wav"
      format = Format.new(CHANNEL_ALIAS[channels], sample_format, 44100)

      writer = Writer.new("#{OUTPUT_FOLDER}/#{file_name}", format) do |writer|
        4.times do
          writer.write(Buffer.new(SQUARE_WAVE_CYCLE[channels][sample_format] * 70, format))
        end
      end

      assert_equal(read_file(:expected, file_name), read_file(:actual, file_name))
      assert(writer.closed?)
    end
  end

  def test_write_buffers_of_different_formats
    file_name = "valid_mono_pcm_8_44100.wav"
    format_8bit_mono    = Format.new(:mono,   :pcm_8,  44100)
    format_16_bit_mono  = Format.new(:mono,   :pcm_16, 22050)
    format_16bit_stereo = Format.new(:stereo, :pcm_16, 44100)

    writer = Writer.new("#{OUTPUT_FOLDER}/#{file_name}", format_8bit_mono)
    writer.write(Buffer.new(SQUARE_WAVE_CYCLE[:stereo][:pcm_16] * 128, format_16bit_stereo))
    writer.write(Buffer.new(SQUARE_WAVE_CYCLE[:mono][:pcm_16] * 128,   format_16_bit_mono))
    writer.write(Buffer.new(SQUARE_WAVE_CYCLE[:stereo][:pcm_16] * 24,  format_16bit_stereo))
    writer.close

    assert_equal(read_file(:expected, file_name), read_file(:actual, file_name))
  end

  def test_write_file_with_padding_byte
    file_name = "valid_mono_pcm_8_44100_with_padding_byte.wav"
    format = Format.new(:mono, :pcm_8, 44100)

    writer = Writer.new("#{OUTPUT_FOLDER}/#{file_name}", format)
    writer.write(Buffer.new(SQUARE_WAVE_CYCLE[:mono][:pcm_8] * 128, format))
    writer.write(Buffer.new(SQUARE_WAVE_CYCLE[:mono][:pcm_8] * 128, format))
    writer.write(Buffer.new(SQUARE_WAVE_CYCLE[:mono][:pcm_8] * 23 + [88, 88, 88, 88, 167, 167, 167], format))
    writer.close

    assert_equal(read_file(:expected, file_name), read_file(:actual, file_name))
  end

  def test_file_name
    file_name = "#{OUTPUT_FOLDER}/example.wav"

    writer = Writer.new(file_name, Format.new(:mono, :pcm_8, 44100))
    assert_equal("#{OUTPUT_FOLDER}/example.wav", writer.file_name)

    writer.close
    assert_equal("#{OUTPUT_FOLDER}/example.wav", writer.file_name)
  end

  def test_closed?
    writer = Writer.new("#{OUTPUT_FOLDER}/closed_test.wav", Format.new(:mono, :pcm_16, 44100))
    assert_equal(false, writer.closed?)
    writer.close
    assert(writer.closed?)
  end

  def test_attempt_to_write_after_close
    format = Format.new(:mono, :pcm_8, 44100)

    writer = Writer.new("#{OUTPUT_FOLDER}/write_after_close.wav", format)
    writer.write(Buffer.new([1, 2, 3, 4], format))
    writer.close

    assert_raise(IOError) { writer.write(Buffer.new([5, 6, 7, 8], format)) }
  end

  def test_duration_written
    exhaustively_test do |channels, sample_format|
      format = Format.new(CHANNEL_ALIAS[channels], sample_format, 44100)

      writer = Writer.new("#{OUTPUT_FOLDER}/duration_written_#{channels}_#{sample_format}_44100.wav", format)

      assert_equal(0, writer.sample_frames_written)
      duration = writer.duration_written
      assert_equal(0, duration.sample_frame_count)
      assert_equal(44100, duration.sample_rate)
      assert_equal(0, duration.hours)
      assert_equal(0, duration.minutes)
      assert_equal(0, duration.seconds)
      assert_equal(0, duration.milliseconds)

      writer.write(Buffer.new(SQUARE_WAVE_CYCLE[channels][sample_format] * 2756, format))

      assert_equal(8 * 2756, writer.sample_frames_written)
      duration = writer.duration_written
      assert_equal(8 * 2756, duration.sample_frame_count)
      assert_equal(44100, duration.sample_rate)
      assert_equal(0, duration.hours)
      assert_equal(0, duration.minutes)
      assert_equal(0, duration.seconds)
      assert_equal(499, duration.milliseconds)

      writer.write(Buffer.new(SQUARE_WAVE_CYCLE[channels][sample_format] * 2756, format))
      writer.write(Buffer.new(SQUARE_WAVE_CYCLE[channels][sample_format] * 2756, format))

      assert_equal(8 * 2756 * 3, writer.sample_frames_written)
      duration = writer.duration_written
      assert_equal(8 * 2756 * 3, duration.sample_frame_count)
      assert_equal(44100, duration.sample_rate)
      assert_equal(0, duration.hours)
      assert_equal(0, duration.minutes)
      assert_equal(1, duration.seconds)
      assert_equal(499, duration.milliseconds)

      writer.close

      assert_equal(8 * 2756 * 3, writer.sample_frames_written)
      duration = writer.duration_written
      assert_equal(8 * 2756 * 3, duration.sample_frame_count)
      assert_equal(44100, duration.sample_rate)
      assert_equal(0, duration.hours)
      assert_equal(0, duration.minutes)
      assert_equal(1, duration.seconds)
      assert_equal(499, duration.milliseconds)
    end
  end

  # Cause an exception within the block passed to Writer.new, to prove
  # that close is still called (due to an ensure statement in Writer.new).
  def test_exception_with_block
    format = Format.new(:mono, :pcm_8, 44100)
    samples = [1, 2, 3, 4, 5, 6]
    Writer.new("#{OUTPUT_FOLDER}/exception_with_block.wav", format) do |writer|
      begin
        writer.write(Buffer.new(samples, format))
        1 / 0 # cause divide-by-zero exception
      rescue
        # catch the exception and ignore, so test passes OK
      end
    end
    
<<<<<<< HEAD
    Reader.new("#{OUTPUT_FOLDER}/exception_with_block.wav") do |reader|
      assert_equal(samples.size, reader.samples_remaining)
    end
  end
  
  def test_append_mode
    format = Format.new(1, 8, 44100)
    samples = [1, 2, 3, 4, 5, 6]
    filename = "append_mode.wav"
    
    Writer.new("#{OUTPUT_FOLDER}/#{filename}", format) do |writer|
      writer.write(Buffer.new(samples[0...(samples.size / 2)], writer.format))
    end

    Writer.new("#{OUTPUT_FOLDER}/#{filename}", format, Writer::MODE_APPEND) do |writer|
      writer.write(Buffer.new(samples[(samples.size / 2)...samples.size], writer.format))
    end
    
    Reader.new("#{OUTPUT_FOLDER}/#{filename}") do |reader|
      assert_equal(samples.size, reader.samples_remaining)
    end
=======
    reader = Reader.new("#{OUTPUT_FOLDER}/exception_with_block.wav")
    assert_equal(samples.size, reader.sample_frames_remaining)
>>>>>>> 62169415
  end

private

  def read_file(type, file_name)
    # For Windows compatibility with binary files, File.read is not directly used
    return File.open("test/fixtures/#{type}_output/#{file_name}", "rb") {|f| f.read }
  end

  def clean_output_folder
    # Make the folder if it doesn't already exist
    Dir.mkdir(OUTPUT_FOLDER) unless File.exists?(OUTPUT_FOLDER)

    dir = Dir.new(OUTPUT_FOLDER)
    file_names = dir.entries
    file_names.each do |file_name|
      if(file_name != "." && file_name != "..")
        File.delete("#{OUTPUT_FOLDER}/#{file_name}")
      end
    end
  end
end<|MERGE_RESOLUTION|>--- conflicted
+++ resolved
@@ -170,12 +170,10 @@
         # catch the exception and ignore, so test passes OK
       end
     end
-    
-<<<<<<< HEAD
-    Reader.new("#{OUTPUT_FOLDER}/exception_with_block.wav") do |reader|
-      assert_equal(samples.size, reader.samples_remaining)
-    end
-  end
+
+    reader = Reader.new("#{OUTPUT_FOLDER}/exception_with_block.wav")
+    assert_equal(samples.size, reader.sample_frames_remaining)
+  end    
   
   def test_append_mode
     format = Format.new(1, 8, 44100)
@@ -191,12 +189,8 @@
     end
     
     Reader.new("#{OUTPUT_FOLDER}/#{filename}") do |reader|
-      assert_equal(samples.size, reader.samples_remaining)
-    end
-=======
-    reader = Reader.new("#{OUTPUT_FOLDER}/exception_with_block.wav")
-    assert_equal(samples.size, reader.sample_frames_remaining)
->>>>>>> 62169415
+      assert_equal(samples.size, reader.sample_frames_remaining)
+    end
   end
 
 private
