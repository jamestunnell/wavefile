module WaveFile
  # Provides the ability to write data to a wave file.
  class Writer

    # Padding value written to the end of chunks whose payload is an odd number of bytes. The RIFF
    # specification requires that each chunk be aligned to an even number of bytes, even if the byte
    # count is an odd number.
    #
    # See http://www-mmsp.ece.mcgill.ca/Documents/AudioFormats/WAVE/Docs/riffmci.pdf, page 11.
    EMPTY_BYTE = "\000"

    # The number of bytes at the beginning of a wave file before the sample data in the data chunk
    # starts, assuming this canonical format:
    #
    # RIFF Chunk Header (12 bytes)
    # Format Chunk (16 bytes for PCM, 18 bytes for floating point)
    # FACT Chunk (0 bytes for PCM, 12 bytes for floating point)
    # Data Chunk Header (8 bytes)
    #
    # All wave files written by Writer use this canonical format.
    CANONICAL_HEADER_BYTE_LENGTH = {:pcm => 36, :float => 50}

    MODE_WRITE = :modeWrite
    MODE_APPEND = :modeAppend
    MODES = [ MODE_WRITE, MODE_APPEND ]
    
    # Returns a constructed Writer object which is available for writing sample data to the specified
    # file (via the write method). When all sample data has been written, the Writer should be closed.
    # Note that the wave file being written to will NOT be valid (and playable in other programs) until
    # the Writer has been closed.
    #
    # If a block is given to this method, sample data can be written inside the given block. When the
    # block terminates, the Writer will be automatically closed (and no more sample data can be written).
    #
    # If no block is given, then sample data can be written until the close method is called.
    def initialize(file_name, format, mode = MODE_WRITE)
      @file_name = file_name
<<<<<<< HEAD
      @mode = mode
      
      case mode
      when MODE_WRITE
        @file = File.open(file_name, "wb")
        @format = format
        @pack_code = PACK_CODES[@format.bits_per_sample]
        
        @samples_existing = 0
        @samples_written = 0
  
        # Note that the correct sizes for the RIFF and data chunks can't be determined
        # until all samples have been written, so this header as written will be incorrect.
        # When close is called, the correct sizes will be re-written.
        write_header(0)
      when MODE_APPEND
        raise "file #{file_name} does not exist" unless File.exists?(file_name)
        info = Reader.info(@file_name)
        
        @file = File.open(@file_name, "ab+")
        @format = Format.new(info.channels, info.bits_per_sample, info.sample_rate)
        @pack_code = PACK_CODES[@format.bits_per_sample]
        
        @samples_existing = info.sample_count
        @samples_written = 0
      else
        raise ArgumentError, "mode #{mode} is not supported"
      end
      
=======
      @file = File.open(file_name, "wb")
      @format = format

      @sample_frames_written = 0
      @pack_code = PACK_CODES[format.sample_format][format.bits_per_sample]

      # Note that the correct sizes for the RIFF and data chunks can't be determined
      # until all samples have been written, so this header as written will be incorrect.
      # When close is called, the correct sizes will be re-written.
      write_header(0)

>>>>>>> 62169415
      if block_given?
        begin
          yield(self)
        ensure
          close
        end
      end
    end


    # Appends the sample data in the given Buffer to the end of the wave file.
    #
    # Returns the number of sample that have been written to the file so far.
    # Raises IOError if the Writer has been closed.
    def write(buffer)
      samples = buffer.convert(@format).samples
      @file.syswrite(samples.flatten.pack(@pack_code))
      @sample_frames_written += samples.length
    end


    # Returns true if the Writer is closed, and false if it is open and available for writing.
    def closed?
      @file.closed?
    end


    # Closes the Writer. After a Writer is closed, no more sample data can be written to it.
    #
    # Note that the wave file will NOT be valid until this method is called. The wave file
    # format requires certain information about the amount of sample data, and this can't be
    # determined until all samples have been written.
    #
    # Returns nothing.
    # Raises IOError if the Writer is already closed.
    def close
      # The RIFF specification requires that each chunk be aligned to an even number of bytes,
      # even if the byte count is an odd number. Therefore if an odd number of bytes has been
      # written, write an empty padding byte.
      #
      # See http://www-mmsp.ece.mcgill.ca/Documents/AudioFormats/WAVE/Docs/riffmci.pdf, page 11.
<<<<<<< HEAD
      bytes_written = total_samples * @format.block_align
=======
      bytes_written = @sample_frames_written * @format.block_align
>>>>>>> 62169415
      if bytes_written.odd?
        @file.syswrite(EMPTY_BYTE)
      end
      
      # In append mode, all output operations write data at the end of the file, so re-open
      # the file in write mode so the header can be updated before closing.
      if @mode == MODE_APPEND
        @file.close
        @file = File.open(@file_name, "wb")
      end
      
      # We can't know what chunk sizes to write for the RIFF and data chunks until all
      # samples have been written, so go back to the beginning of the file and re-write
      # those chunk headers with the correct sizes.
      @file.sysseek(0)
<<<<<<< HEAD
      write_header(total_samples)
=======
      write_header(@sample_frames_written)
>>>>>>> 62169415

      @file.close
    end

    def duration_written
      Duration.new(@sample_frames_written, @format.sample_rate)
    end
    
    def duration_total
      Duration.new(total_samples, @format.sample_rate)
    end

    # Returns the name of the Wave file that is being written to
    attr_reader :file_name

    # Returns a Format object describing the Wave file being written (number of channels, sample
    # format and bits per sample, sample rate, etc.)
    attr_reader :format

<<<<<<< HEAD
    # Returns the number of samples (per channel) that have been written to the file since opening.
    # If appending to an existing file, total_samples will include existing sample count (per channel)
    # as well.
    # For example, if 1000 "left" samples and 1000 "right" samples have been written to a stereo file
    # since it was opened, this will return 1000.
    attr_reader :samples_written
=======
    # Returns the number of samples (per channel) that have been written to the file so far.
    # For example, if 1000 "left" samples and 1000 "right" samples have been written to a stereo file,
    # this will return 1000.
    attr_reader :sample_frames_written
>>>>>>> 62169415

    # Returns the number of samples (per channel) contained in the file in total, including existing
    # samples (before file was opened) and those that were written after opening.
    # For example, if 1000 L/R samples exisited in a stereo file before it was opened, and 1000 L/R
    # samples have been written since it was opened, this will return 2000.
    def total_samples
      @samples_existing + @samples_written
    end
    
  private
    # Writes the RIFF chunk header, format chunk, and the header for the data chunk. After this
    # method is called the file will be "queued up" and ready for writing actual sample data.
    def write_header(sample_frame_count)
      sample_data_byte_count = sample_frame_count * @format.block_align

      # Write the header for the RIFF chunk
      header = CHUNK_IDS[:riff]
      header += [CANONICAL_HEADER_BYTE_LENGTH[@format.sample_format] + sample_data_byte_count].pack(UNSIGNED_INT_32)
      header += WAVEFILE_FORMAT_CODE

      # Write the format chunk
      header += CHUNK_IDS[:format]
      header += [FORMAT_CHUNK_BYTE_LENGTH[@format.sample_format]].pack(UNSIGNED_INT_32)
      header += [FORMAT_CODES[@format.sample_format]].pack(UNSIGNED_INT_16)
      header += [@format.channels].pack(UNSIGNED_INT_16)
      header += [@format.sample_rate].pack(UNSIGNED_INT_32)
      header += [@format.byte_rate].pack(UNSIGNED_INT_32)
      header += [@format.block_align].pack(UNSIGNED_INT_16)
      header += [@format.bits_per_sample].pack(UNSIGNED_INT_16)
      if @format.sample_format == :float
        header += [0].pack(UNSIGNED_INT_16)
      end

      # Write the FACT chunk, if necessary
      unless @format.sample_format == :pcm
        header += CHUNK_IDS[:fact]
        header += [4].pack(UNSIGNED_INT_32)
        header += [sample_frame_count].pack(UNSIGNED_INT_32)
      end

      # Write the header for the data chunk
      header += CHUNK_IDS[:data]
      header += [sample_data_byte_count].pack(UNSIGNED_INT_32)

      @file.sysseek(0)
      @file.syswrite(header)
    end
  end
end<|MERGE_RESOLUTION|>--- conflicted
+++ resolved
@@ -35,17 +35,14 @@
     # If no block is given, then sample data can be written until the close method is called.
     def initialize(file_name, format, mode = MODE_WRITE)
       @file_name = file_name
-<<<<<<< HEAD
       @mode = mode
       
       case mode
       when MODE_WRITE
         @file = File.open(file_name, "wb")
         @format = format
-        @pack_code = PACK_CODES[@format.bits_per_sample]
         
-        @samples_existing = 0
-        @samples_written = 0
+        @sample_frames_existing = 0
   
         # Note that the correct sizes for the RIFF and data chunks can't be determined
         # until all samples have been written, so this header as written will be incorrect.
@@ -57,27 +54,15 @@
         
         @file = File.open(@file_name, "ab+")
         @format = Format.new(info.channels, info.bits_per_sample, info.sample_rate)
-        @pack_code = PACK_CODES[@format.bits_per_sample]
         
-        @samples_existing = info.sample_count
-        @samples_written = 0
+        @sample_frames_existing = info.sample_frame_count
       else
         raise ArgumentError, "mode #{mode} is not supported"
       end
       
-=======
-      @file = File.open(file_name, "wb")
-      @format = format
+      @pack_code = PACK_CODES[@format.sample_format][@format.bits_per_sample]
+      @sample_frames_written = 0
 
-      @sample_frames_written = 0
-      @pack_code = PACK_CODES[format.sample_format][format.bits_per_sample]
-
-      # Note that the correct sizes for the RIFF and data chunks can't be determined
-      # until all samples have been written, so this header as written will be incorrect.
-      # When close is called, the correct sizes will be re-written.
-      write_header(0)
-
->>>>>>> 62169415
       if block_given?
         begin
           yield(self)
@@ -119,11 +104,7 @@
       # written, write an empty padding byte.
       #
       # See http://www-mmsp.ece.mcgill.ca/Documents/AudioFormats/WAVE/Docs/riffmci.pdf, page 11.
-<<<<<<< HEAD
-      bytes_written = total_samples * @format.block_align
-=======
-      bytes_written = @sample_frames_written * @format.block_align
->>>>>>> 62169415
+      bytes_written = total_sample_frames * @format.block_align
       if bytes_written.odd?
         @file.syswrite(EMPTY_BYTE)
       end
@@ -139,11 +120,7 @@
       # samples have been written, so go back to the beginning of the file and re-write
       # those chunk headers with the correct sizes.
       @file.sysseek(0)
-<<<<<<< HEAD
-      write_header(total_samples)
-=======
-      write_header(@sample_frames_written)
->>>>>>> 62169415
+      write_header(total_sample_frames)
 
       @file.close
     end
@@ -153,7 +130,7 @@
     end
     
     def duration_total
-      Duration.new(total_samples, @format.sample_rate)
+      Duration.new(total_sample_frames, @format.sample_rate)
     end
 
     # Returns the name of the Wave file that is being written to
@@ -163,26 +140,17 @@
     # format and bits per sample, sample rate, etc.)
     attr_reader :format
 
-<<<<<<< HEAD
-    # Returns the number of samples (per channel) that have been written to the file since opening.
-    # If appending to an existing file, total_samples will include existing sample count (per channel)
-    # as well.
+    # Returns the number of samples (per channel) that have been written to the file so far (since opening).
     # For example, if 1000 "left" samples and 1000 "right" samples have been written to a stereo file
     # since it was opened, this will return 1000.
-    attr_reader :samples_written
-=======
-    # Returns the number of samples (per channel) that have been written to the file so far.
-    # For example, if 1000 "left" samples and 1000 "right" samples have been written to a stereo file,
-    # this will return 1000.
     attr_reader :sample_frames_written
->>>>>>> 62169415
 
     # Returns the number of samples (per channel) contained in the file in total, including existing
     # samples (before file was opened) and those that were written after opening.
     # For example, if 1000 L/R samples exisited in a stereo file before it was opened, and 1000 L/R
     # samples have been written since it was opened, this will return 2000.
-    def total_samples
-      @samples_existing + @samples_written
+    def total_sample_frames
+      @sample_frames_existing + @sample_frames_written
     end
     
   private
